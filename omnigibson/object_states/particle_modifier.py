from abc import abstractmethod
from collections import defaultdict
import numpy as np

import omnigibson as og
import omnigibson.lazy as lazy
from omnigibson.macros import create_module_macros, macros, gm
from omnigibson.prims.geom_prim import VisualGeomPrim
from omnigibson.object_states.aabb import AABB
from omnigibson.object_states.contact_bodies import ContactBodies
from omnigibson.object_states.contact_particles import ContactParticles
from omnigibson.object_states.covered import Covered
from omnigibson.object_states.link_based_state_mixin import LinkBasedStateMixin
from omnigibson.object_states.object_state_base import IntrinsicObjectState
from omnigibson.object_states.saturated import ModifiedParticles, Saturated
from omnigibson.object_states.toggle import ToggledOn
from omnigibson.object_states.update_state_mixin import UpdateStateMixin
from omnigibson.prims.prim_base import BasePrim
from omnigibson.systems.system_base import BaseSystem, VisualParticleSystem, PhysicalParticleSystem, get_system, \
    is_visual_particle_system, is_physical_particle_system, is_fluid_system, is_system_active, REGISTERED_SYSTEMS
from omnigibson.utils.constants import ParticleModifyMethod, ParticleModifyCondition, PrimType
from omnigibson.utils.geometry_utils import generate_points_in_volume_checker_function, \
    get_particle_positions_in_frame, get_particle_positions_from_frame
from omnigibson.utils.python_utils import classproperty
from omnigibson.utils.ui_utils import suppress_omni_log
from omnigibson.utils.usd_utils import create_primitive_mesh
import omnigibson.utils.transform_utils as T
from omnigibson.utils.sampling_utils import sample_cuboid_on_object


# Create settings for this module
m = create_module_macros(module_path=__file__)

m.APPLICATION_LINK_PREFIX = "particleapplier"
m.REMOVAL_LINK_PREFIX = "particleremover"

# How many samples within the application area to generate per update step
m.MAX_VISUAL_PARTICLES_APPLIED_PER_STEP = 2
m.MAX_PHYSICAL_PARTICLES_APPLIED_PER_STEP = 10

# How many steps between generating particle samples
m.N_STEPS_PER_APPLICATION = 5
m.N_STEPS_PER_REMOVAL = 1

# Application thresholds -- maximum number of particles that can be applied by a ParticleApplier
m.VISUAL_PARTICLES_APPLICATION_LIMIT = 1000000
m.PHYSICAL_PARTICLES_APPLICATION_LIMIT = 1000000

# Saturation thresholds -- maximum number of particles that can be removed ("absorbed") by a ParticleRemover
m.VISUAL_PARTICLES_REMOVAL_LIMIT = 40
m.PHYSICAL_PARTICLES_REMOVAL_LIMIT = 400

# Fallback particle visualization radius for visualizing projected visual particles
m.VISUAL_PARTICLE_PROJECTION_PARTICLE_RADIUS = 0.01

# The margin (> 0) to add to the remover area's AABB when detecting overlaps with other objects
m.PARTICLE_MODIFIER_ADJACENCY_AREA_MARGIN = 0.05

# Settings for determining how the projection particles are visualized as they're projected
m.PROJECTION_VISUALIZATION_CONE_TIP_RADIUS = 0.001
m.PROJECTION_VISUALIZATION_RATE = 200
m.PROJECTION_VISUALIZATION_SPEED = 2.0
m.PROJECTION_VISUALIZATION_ORIENTATION_BIAS = 1e6
m.PROJECTION_VISUALIZATION_SPREAD_FACTOR = 0.8


def create_projection_visualization(
        prim_path,
        shape,
        projection_name,
        projection_radius,
        projection_height,
        particle_radius,
        parent_scale,
        material=None,
):
    """
    Helper function to generate a projection visualization using Omniverse's particle visualization system


    Args:
        prim_path (str): Stage location for where to generate the projection visualization
        shape (str): Shape of the projection to generate. Valid options are: {Sphere, Cone}
        projection_name (str): Name associated with this projection visualization. Should be unique!
        projection_radius (float): Radius of the generated projection visualization overall volume
            (specified in local frame)
        projection_height (float): Height of the generated projection visualization overall volume
            (specified in local frame)
        particle_radius (float): Radius of the particles composing the projection visualization
        parent_scale (3-array): If specified, specifies the (x,y,z) scale of the parent Xform prim of the
            generated source sphere prim at @prim_path. This will be used to scale the visualization accordingly
        material (None or MaterialPrim): If specified, specifies the material to associate with the generated
            particles within the projection visualization

    Returns:
        2-tuple:
            - UsdPrim: Generated ParticleSystem (ComputeGraph) prim generated
            - UsdPrim: Generated Emitter (ComputeGraph) prim generated
    """
    # Create the desired shape which will be used as the source input prim into the generated projection visualization
    source = lazy.pxr.UsdGeom.Sphere.Define(og.sim.stage, lazy.pxr.Sdf.Path(prim_path))

    # Modify the radius according to the desired @shape (and also infer the desired spread values)
    if shape == "Cylinder":
        source_radius = projection_radius
        spread = np.zeros(3)
    elif shape == "Cone":
        # Default to close to singular point otherwise
        source_radius = m.PROJECTION_VISUALIZATION_CONE_TIP_RADIUS
        spread_ratio = projection_radius * 2.0 / projection_height
        spread = np.ones(3) * spread_ratio * m.PROJECTION_VISUALIZATION_SPREAD_FACTOR
    else:
        raise ValueError(f"Invalid shape specified for projection visualization! Valid options are: [Cone, Cylinder], got: {shape}")
    # Set the radius
    source.GetRadiusAttr().Set(source_radius)
    # Also make the prim invisible
    lazy.pxr.UsdGeom.Imageable(source.GetPrim()).MakeInvisible()

    # Generate the ComputeGraph nodes to render the projection
    # Import now to avoid too-eager load of Omni classes due to inheritance
    from omnigibson.utils.deprecated_utils import Core
    core = Core(lambda val: None, particle_system_name=projection_name)

    # Scale radius and height by the parent scale -- projection always points in the negative-z direction of the
    # parent frame
    # We do this AFTER we create the source sphere because the actual projection is scaled in the world frame, whereas
    # the source sphere is already scaled by its own parent frame
    # NOTE: The generated projection visualization will NOT match the underlying projection mesh if the parent link is
    # scaled non-uniformly!!
    projection_radius *= np.mean(parent_scale[:2])
    projection_height *= parent_scale[2]

    # Suppress omni warnings here -- we don't have control over this API, but omni likes to complain about this
    with suppress_omni_log(channels=["omni.graph.core.plugin", "omni.usd", "rtx.neuraylib.plugin"]):
        system_path, _, emitter_path, vis_path, instancer_path, sprite_path, mat_path, output_path = \
            core.create_particle_system(display="point_instancer", paths=[prim_path])

    # Override the prototype with our own sphere with optional material
    prototype_path = "/".join(sprite_path.split("/")[:-1]) + "/prototype"
    create_primitive_mesh(prototype_path, primitive_type="Sphere")
    prototype = VisualGeomPrim(prim_path=prototype_path, name=f"{projection_name}_prototype")
    prototype.initialize()
    # Set the scale (native scaling --> radius 0.5) and possibly update the material
    prototype.scale = particle_radius * 2.0
    if material is not None:
        prototype.material = material
    # Override the prototype used by the instancer
    instancer_prim = lazy.omni.isaac.core.utils.prims.get_prim_at_path(instancer_path)
    instancer_prim.GetProperty("inputs:prototypes").SetTargets([prototype_path])

    # Destroy the old mat path since we don't use the sprites
    lazy.omni.isaac.core.utils.prims.delete_prim(mat_path)

    # Modify the settings of the emitter to match the desired shape from inputs
    emitter_prim = lazy.omni.isaac.core.utils.prims.get_prim_at_path(emitter_path)
    emitter_prim.GetProperty("inputs:active").Set(True)
    emitter_prim.GetProperty("inputs:rate").Set(m.PROJECTION_VISUALIZATION_RATE)
    emitter_prim.GetProperty("inputs:lifespan").Set(projection_height / m.PROJECTION_VISUALIZATION_SPEED)
    emitter_prim.GetProperty("inputs:speed").Set(m.PROJECTION_VISUALIZATION_SPEED)
    emitter_prim.GetProperty("inputs:alongAxis").Set(m.PROJECTION_VISUALIZATION_ORIENTATION_BIAS)
    emitter_prim.GetProperty("inputs:scale").Set(lazy.pxr.Gf.Vec3f(1.0, 1.0, 1.0))
    emitter_prim.GetProperty("inputs:directionRandom").Set(lazy.pxr.Gf.Vec3f(*spread))
    emitter_prim.GetProperty("inputs:addSourceVelocity").Set(1.0)

    # Make sure we render 4 times to fully propagate changes (validated empirically)
    # Omni likes to complain here again, but we have no control over the low-level information, so we suppress warnings
    with suppress_omni_log(channels=["omni.particle.system.core.plugin", "omni.hydra.scene_delegate.plugin", "omni.usd"]):
        for i in range(4):
            og.sim.render()

    # Return the particle system prim which "owns" everything
    return lazy.omni.isaac.core.utils.prims.get_prim_at_path(system_path), emitter_prim


class ParticleModifier(IntrinsicObjectState, LinkBasedStateMixin, UpdateStateMixin):
    """
    Object state representing an object that has the ability to modify visual and / or physical particles within the
    active simulation.

    Args:
        obj (StatefulObject): Object to which this state will be applied
        conditions (dict): Dictionary mapping the names of ParticleSystem (str) to None or list of 2-tuples, where
            None represents "never", empty list represents "always", or each 2-tuple is interpreted as a single condition in the form of
            (ParticleModifyCondition, value) necessary in order for this particle modifier to be
            able to modify particles belonging to @ParticleSystem. Expected types of val are as follows:

            SATURATED: string name of the desired system that this modifier must be saturated by, e.g., "water"
            TOGGLEDON: boolean T/F; whether this modifier must be toggled on or not
            GRAVITY: boolean T/F; whether this modifier must be pointing downwards (T) or upwards (F)
            FUNCTION: a function, whose signature is as follows:

                def condition(obj) --> bool

                Where @obj is the specific object that this ParticleModifier state belongs to.

            For a given ParticleSystem, the list of 2-tuples will be converted into a list of function calls of the
            form above -- if all of its conditions evaluate to True and particles are detected within
            this particle modifier area, then we potentially modify those particles
        method (ParticleModifyMethod): Method to modify particles. Current options supported are ADJACENCY (i.e.:
            "touching" particles) or PROJECTION (i.e.: "spraying" particles)
        projection_mesh_params (None or dict): If specified and @method is ParticleModifyMethod.PROJECTION,
            manually overrides any data inferred directly from this object to infer what projection volume to generate
            for this particle modifier. Expected entries are as follows:

                "type": (str), one of {"Cylinder", "Cone", "Cube", "Sphere"}
                "extents": (3-array), the (x,y,z) extents of the generated volume (specified in local link frame!)

            If None, information found from @obj.metadata will be used instead.
            NOTE: x-direction should align with the projection mesh's height (i.e.: z) parameter in @extents!
    """
    def __init__(self, obj, conditions, method=ParticleModifyMethod.ADJACENCY, projection_mesh_params=None):

        # Store internal variables
        self.method = method
        self.projection_source_sphere = None
        self.projection_mesh = None
        self._check_in_mesh = None
        self._check_overlap = None
        self._link_prim_paths = None
        self._current_step = None
        self._projection_mesh_params = projection_mesh_params

        # Parse conditions
        self._conditions = self._parse_conditions(conditions=conditions)
        # Run super method
        super().__init__(obj)

    @property
    def conditions(self):
        """
        dict: Dictionary mapping the names of ParticleSystem (str) to a list of function calls that must evaluate to
        True in order for this particle modifier to be able to modify particles belonging to @ParticleSystem.
        The list of functions at least contains the limit condition, which is a function that checks whether the
        applier has applied or the remover has removed the maximum number of particles allowed. If the systen name is
        not in the dictionary, then the modifier cannot modify particles of that system.
        """
        return self._conditions

    @classmethod
    def is_compatible(cls, obj, **kwargs):
        # Run super first
        compatible, reason = super().is_compatible(obj, **kwargs)
        if not compatible:
            return compatible, reason

        # Check whether this state has toggledon if required or saturated if required for any condition
        conditions = kwargs.get("conditions", dict())
        cond_types = {cond[0] for _, conds in conditions.items() if conds is not None for cond in conds}
        for cond_type, state_type in zip((ParticleModifyCondition.TOGGLEDON,), (ToggledOn,)):
            if cond_type in cond_types and state_type not in obj.states:
                return False, f"{cls.__name__} requires {state_type.__name__} state!"

        return True, None

    @classmethod
    def is_compatible_asset(cls, prim, **kwargs):
        # Run super first
        compatible, reason = super().is_compatible_asset(prim, **kwargs)
        if not compatible:
            return compatible, reason

        # Check whether this state has toggledon if required or saturated if required for any condition
        conditions = kwargs.get("conditions", dict())
        cond_types = {cond[0] for _, conds in conditions.items() if conds is not None for cond in conds}
        for cond_type, state_type in zip((ParticleModifyCondition.TOGGLEDON,), (ToggledOn,)):
            if cond_type in cond_types and not state_type.is_compatible_asset(prim=prim, **kwargs):
                return False, f"{cls.__name__} requires {state_type.__name__} state!"

        return True, None

    @classmethod
    def postprocess_ability_params(cls, params):
        """
        Post-processes ability parameters to ensure the system names (rather than synsets) are used for conditions.
        """
        # Import here to avoid circular imports
        from omnigibson.utils.bddl_utils import get_system_name_by_synset

        for sys in list(params["conditions"].keys()):
            # The original key can be either a system name or a system synset. If it's a synset, we need to convert it.
            system_name = sys if sys in REGISTERED_SYSTEMS.keys() else get_system_name_by_synset(sys)
            params["conditions"][system_name] = params["conditions"].pop(sys)
            conds = params["conditions"][system_name]
            if conds is None:
                continue
            for cond in conds:
                cond_type, cond_sys = cond
                if cond_type == ParticleModifyCondition.SATURATED:
                    cond[1] = cond_sys if cond_sys in REGISTERED_SYSTEMS.keys() else get_system_name_by_synset(cond_sys)
        return params

    def _initialize(self):
        super()._initialize()

        # Run link initialization
        self.initialize_link_mixin()

        # Sanity check scale if requested
        if self.requires_overlap:
            # Run sanity check to make sure compatibility with omniverse physx
            if self.method == ParticleModifyMethod.PROJECTION and self.obj.scale.max() != self.obj.scale.min():
                raise ValueError(f"{self.__class__.__name__} for obj {self.obj.name} using PROJECTION method cannot be "
                                 f"created with non-uniform scale and sample_with_raycast! Got scale: {self.obj.scale}")

        # Initialize internal variables
        self._current_step = 0

        # Grab link prim paths and potentially update projection mesh params
        self._link_prim_paths = set(self.obj.link_prim_paths)

        # Define callback used during overlap method
        # We want to ignore any hits that are with this object itself
        valid_hit = False
        def overlap_callback(hit):
            nonlocal valid_hit
            valid_hit = hit.rigid_body not in self._link_prim_paths
            # Continue traversal only if we don't have a valid hit yet
            return not valid_hit

        # Possibly create a projection volume if we're using the projection method
        if self.method == ParticleModifyMethod.PROJECTION:
            # Construct naming prefix to apply to generated prims
            name_prefix = f"{self.obj.name}_{self.__class__.__name__}"
            shape_defaults = {
                "radius": 0.5,
                "height": 1.0,
                "size": 1.0,
            }
            mesh_prim_path = f"{self.link.prim_path}/mesh_0"

            # Create a primitive shape if it doesn't already exist
            pre_existing_mesh = lazy.omni.isaac.core.utils.prims.get_prim_at_path(mesh_prim_path)
            if not pre_existing_mesh:
                # Projection mesh params must be specified in order to determine scalings
                assert self._projection_mesh_params is not None, \
                    f"Must specify projection_mesh_params for {self.obj.name}'s {self.__class__.__name__} " \
                    f"since it has no pre-existing projection mesh!"
                mesh = getattr(lazy.pxr.UsdGeom, self._projection_mesh_params["type"]).Define(og.sim.stage, mesh_prim_path).GetPrim()
                property_names = set(mesh.GetPropertyNames())
                for shape_attr, default_val in shape_defaults.items():
                    if shape_attr in property_names:
                        mesh.GetAttribute(shape_attr).Set(default_val)
            else:
                # Potentially populate projection mesh params if the prim exists
                mesh_type = pre_existing_mesh.GetTypeName()
                if self._projection_mesh_params is None:
                    self._projection_mesh_params = {
                        "type": mesh_type,
                        "extents": np.array(pre_existing_mesh.GetAttribute("xformOp:scale").Get()),
                    }
                # Otherwise, make sure we don't have a mismatch between the pre-existing shape type and the
                # desired type since we can't delete the original mesh
                else:
                    assert self._projection_mesh_params["type"] == mesh_type, \
                        f"Got mismatch in requested projection mesh type ({self._projection_mesh_params['type']}) and " \
                        f"pre-existing mesh type ({mesh_type})"

            # Create the visual geom instance referencing the generated mesh prim, and then hide it
            self.projection_mesh = VisualGeomPrim(prim_path=mesh_prim_path, name=f"{name_prefix}_projection_mesh")
            self.projection_mesh.initialize()
            self.projection_mesh.visible = False

            # Make sure the shape-based attributes are not set, and only the scaling is set
            property_names = set(self.projection_mesh.prim.GetPropertyNames())
            for shape_attr, default_val in shape_defaults.items():
                if shape_attr in property_names:
                    val = self.projection_mesh.get_attribute(shape_attr)
                    assert val == default_val, \
                        f"Projection mesh should have shape-based attribute {shape_attr} == {default_val}! Got: {val}"

            # Set the scale based on projection mesh params
            self.projection_mesh.scale = np.array(self._projection_mesh_params["extents"])

            # Make sure the object updates its meshes, and assert that there's only a single visual mesh
            self.link.update_meshes()
            assert len(self.link.visual_meshes) == 1, \
                f"Expected only a single projection mesh for {self.link}, got: {len(self.link.visual_meshes)}"

            # Make sure the mesh is translated so that its tip lies at the metalink origin, and rotated so the vector
            # from tip to tail faces the positive x axis
            z_offset = 0.0 if self._projection_mesh_params["type"] == "Sphere" else self._projection_mesh_params["extents"][2] / 2

            self.projection_mesh.set_local_pose(
                position=np.array([0, 0, -z_offset]),
                orientation=T.euler2quat([0, 0, 0]),
            )

            # Generate the function for checking whether points are within the projection mesh
            self._check_in_mesh, _ = generate_points_in_volume_checker_function(obj=self.obj, volume_link=self.link)

            # Store the projection mesh's IDs
            projection_mesh_ids = lazy.pxr.PhysicsSchemaTools.encodeSdfPath(self.projection_mesh.prim_path)

            # We also generate the function for checking overlaps at runtime
            def check_overlap():
                nonlocal valid_hit
                valid_hit = False
                og.sim.psqi.overlap_shape(*projection_mesh_ids, reportFn=overlap_callback)
                return valid_hit

        elif self.method == ParticleModifyMethod.ADJACENCY:
            # Define the function for checking whether points are within the adjacency mesh
            def check_in_adjacency_mesh(particle_positions):
                # Define the AABB bounds
                lower, upper = self.link.visual_aabb
                # Add the margin
                lower -= m.PARTICLE_MODIFIER_ADJACENCY_AREA_MARGIN
                upper += m.PARTICLE_MODIFIER_ADJACENCY_AREA_MARGIN
                return ((lower < particle_positions) & (particle_positions < upper)).all(axis=-1)
            self._check_in_mesh = check_in_adjacency_mesh

            # Define the function for checking overlaps at runtime
            def check_overlap():
                nonlocal valid_hit
                valid_hit = False
                aabb = self.link.visual_aabb
                og.sim.psqi.overlap_box(
                    halfExtent=(aabb[1] - aabb[0]) / 2.0 + m.PARTICLE_MODIFIER_ADJACENCY_AREA_MARGIN,
                    pos=(aabb[1] + aabb[0]) / 2.0,
                    rot=np.array([0, 0, 0, 1.0]),
                    reportFn=overlap_callback,
                )
                return valid_hit

        else:
            raise ValueError(f"Unsupported ParticleModifyMethod: {self.method}!")

        # Store check overlap function
        self._check_overlap = check_overlap

        # We abuse the Saturated state to store the limit for particle modifier (including both applier and remover)
        for system_name in self.conditions.keys():
            system = get_system(system_name, force_active=False)
            limit = self.visual_particle_modification_limit \
                if is_visual_particle_system(system_name=system.name) \
                else self.physical_particle_modification_limit
            self.obj.states[Saturated].set_limit(system=system, limit=limit)


    def _generate_condition(self, condition_type, value):
        """
        Generates a valid condition function given @condition_type and its corresponding @value

        Args:
            condition_type (ParticleModifyCondition): Type of condition to generate
            value (any): Corresponding value whose type depends on @condition_type:

                SATURATED: string name of the desired system that this modifier must be saturated by, e.g., "water"
                TOGGLEDON: boolean T/F; whether this modifier must be toggled on or not
                GRAVITY: boolean T/F; whether this modifier must be pointing downwards (T) or upwards (F)
                FUNCTION: a function, whose signature is as follows:

                    def condition(obj) --> bool

                    Where @obj is the specific object that this ParticleModifier state belongs to.

        Returns:
            function: Condition function whose signature is identical to FUNCTION listed above
        """
        # Avoid circular imports
        from omnigibson.object_states.saturated import Saturated
        if condition_type == ParticleModifyCondition.FUNCTION:
            cond = value
        elif condition_type == ParticleModifyCondition.SATURATED:
            cond = lambda obj: is_system_active(value) and obj.states[Saturated].get_value(get_system(value))
        elif condition_type == ParticleModifyCondition.TOGGLEDON:
            cond = lambda obj: obj.states[ToggledOn].get_value() == value
        elif condition_type == ParticleModifyCondition.GRAVITY:
            # Particles spawn in negative z-axis direction, so check positive dot product of link frame with global
            cond = lambda obj: (np.dot(T.quat2mat(obj.states[self.__class__].link.get_orientation()) @ np.array([0, 0, 1]), np.array([0, 0, 1])) > 0) == value
        else:
            raise ValueError(f"Got invalid ParticleModifyCondition: {condition_type}")
        return cond

    def _parse_conditions(self, conditions):
        """
        Parse conditions and store them internally

        Args:
            conditions (dict): Dictionary mapping the names of ParticleSystem (str) to None or list of 2-tuples, where
                None represents "never", empty list represents "always", or each 2-tuple is interpreted as a single condition in the form of
                (ParticleModifyCondition, value) necessary in order for this particle modifier to be
                able to modify particles belonging to @ParticleSystem. Expected types of val are as follows:

                SATURATED: string name of the desired system that this modifier must be saturated by, e.g., "water"
                TOGGLEDON: boolean T/F; whether this modifier must be toggled on or not
                GRAVITY: boolean T/F; whether this modifier must be pointing downwards (T) or upwards (F)
                FUNCTION: a function, whose signature is as follows:

                    def condition(obj) --> bool

                    Where @obj is the specific object that this ParticleModifier state belongs to.

                For a given ParticleSystem, the list of 2-tuples will be converted into a list of function calls of the
                form above -- if all of its conditions evaluate to True and particles are detected within
                this particle modifier area, then we potentially modify those particles

        Returns:
            dict: Dictionary mapping the names of ParticleSystem (str) to list of condition functions
        """
        parsed_conditions = dict()
        # Standardize the conditions (make sure every system has at least one condition, which to make sure
        # the particle modifier isn't already limited with the specific number of particles)
        for system_name, conds in conditions.items():
            # Make sure the system is supported
            assert is_visual_particle_system(system_name) or is_physical_particle_system(system_name), \
                f"Unsupported system for ParticleModifier: {system_name}"
            # Make sure conds isn't empty and is a list
            if conds is None:
                continue
            assert type(conds) == list, f"Expected list of conditions for system {system_name}, got {conds}"
            system_conditions = []
            for cond_type, cond_val in conds:
                cond = self._generate_condition(condition_type=cond_type, value=cond_val)
                system_conditions.append(cond)
            # Always add limit condition at the end
            system_conditions.append(self._generate_limit_condition(system_name))
            parsed_conditions[system_name] = system_conditions

        return parsed_conditions

    @abstractmethod
    def _modify_particles(self, system):
        """
        Helper function to modify any particles belonging to @system.

        NOTE: This should handle both cases for @self.method:

            ParticleModifyMethod.ADJACENCY: modify any particles that are overlapping within the relaxed AABB
                defining adjacency to this object's modification link.
            ParticleModifyMethod.PROJECTION: modify any particles that are overlapping within the projection mesh.

        Must be implemented by subclass.

        Args:
            system (BaseSystem): Particle system whose corresponding particles will be checked for modification
        """
        raise NotImplementedError()

    def _generate_limit_condition(self, system_name):
        """
        Generates a limit function condition for specific system of name @system_name

        Args:
             system_name (str): Name of the particle system for which to generate a limit checker function

        Returns:
            function: Limit checker function, with signature condition(obj) --> bool, where @obj is the specific object
                that this ParticleModifier state belongs to
        """
        system = get_system(system_name, force_active=False)
        def condition(obj):
            return not self.obj.states[Saturated].get_value(system=system)

        return condition

    def supports_system(self, system_name):
        """
        Checks whether this particle modifier supports adding/removing a particle from the specified
        system, e.g. whether there exists any configuration (toggled on, etc.) in which this modifier
        can be used to interact with any particles of this system.

        Args:
            system_name (str): Name of the particle system to check

        Returns:
            bool: Whether this particle modifier can add or remove a particle from the specified system
        """
        return system_name in self.conditions

    def check_conditions_for_system(self, system_name):
        """
        Checks whether this particle modifier can add or remove a particle from the specified system
        in its current configuration, e.g. all of the conditions for addition/removal other than
        physical position are met.

        Args:
            system_name (str): Name of the particle system to check

        Returns:
            bool: Whether this particle modifier can add or remove a particle from the specified system
        """
        if not self.supports_system(system_name):
            return False
        return all(condition(self.obj) for condition in self.conditions[system_name])

    def _update(self):
<<<<<<< HEAD
=======
        # If we're using projection method and flatcache, we need to manually update this object's transforms on the USD
        # so the corresponding visualization and overlap meshes are updated properly
        # This is expensive, so only do it if the object is not a fixed object and we have an active projection
        if (
                self.method == ParticleModifyMethod.PROJECTION
                and gm.ENABLE_FLATCACHE
                and not self.obj.fixed_base
                and self.projection_is_active
        ):
            FlatcacheAPI.sync_raw_object_transforms_in_usd(prim=self.obj)

>>>>>>> 9709addd
        # Check if there's any overlap and if we're at the correct step
        if self._current_step == 0:
            # Iterate over all systems to check
            for system_name in self.systems_to_check:
                if system_name in self.conditions:
                    # Check if all conditions are met
                    if self.check_conditions_for_system(system_name):
                        system = get_system(system_name)
                        # Sanity check to see if the modifier has reached its limit for this system
                        if self.obj.states[Saturated].get_value(system=system):
                            continue
                        # Potentially modify particles within the volume
                        self._modify_particles(system=system)

        # Update the current step
        self._current_step = (self._current_step + 1) % self.n_steps_per_modification

    @classmethod
    def get_dependencies(cls):
        deps = super().get_dependencies()
        deps.update({AABB, Saturated, ModifiedParticles})
        return deps

    @classmethod
    def get_optional_dependencies(cls):
        deps = super().get_optional_dependencies()
        deps.update({Covered, ToggledOn, ContactBodies, ContactParticles})
        return deps

    @classproperty
    def requires_overlap(self):
        """
        Returns:
            bool: Whether overlap checks should be executed as a guard condition against modifying particles
        """
        return True

    @classproperty
    def supported_active_systems(cls):
        """
        Returns:
            dict: Maps system names to corresponding systems used in this state that are active, dynamic across time
        """
        return dict(**VisualParticleSystem.get_active_systems(), **PhysicalParticleSystem.get_active_systems())

    @property
    def systems_to_check(self):
        """
        Returns:
            tuple of str: System names that should be actively checked for particle modification at the current timestep
        """
        # Default is all supported active systems
        return tuple(self.supported_active_systems.keys())

    @property
    def projection_is_active(self):
        """
        Returns:
            bool: If using ParticleModifyMethod.PROJECTION, should return whether the projection mesh is currently
                active or not (e.g.: whether all conditions are met for a projection modification to potentially occur)
        """
        # Return True by default
        return True

    @property
    def n_steps_per_modification(self):
        """
        Returns:
            int: How many steps to take in between potentially modifying particles within the simulation
        """
        raise NotImplementedError()

    @property
    def visual_particle_modification_limit(self):
        """
        Returns:
            int: Maximum number of visual particles from a specific system that can be modified by this object
        """
        raise NotImplementedError()

    @property
    def physical_particle_modification_limit(self):
        """
        Returns:
            int: Maximum number of physical particles from a specific system that can be modified by this object
        """
        raise NotImplementedError()

    @property
    def state_size(self):
        # Only store the current_step
        return 1

    def _dump_state(self):
        return dict(current_step=int(self._current_step))

    def _load_state(self, state):
        self._current_step = state["current_step"]

    def _serialize(self, state):
        return np.array([state["current_step"]], dtype=float)

    def _deserialize(self, state):
        current_step = int(state[0])
        state_dict = dict(current_step=current_step)

        return state_dict, 1

    @classproperty
    def _do_not_register_classes(cls):
        # Don't register this class since it's an abstract template
        classes = super()._do_not_register_classes
        classes.add("ParticleModifier")
        return classes


class ParticleRemover(ParticleModifier):
    """
    ParticleModifier where the modification results in potentially removing particles from the simulation.

    Args:
        obj (StatefulObject): Object to which this state will be applied
        conditions (dict): Dictionary mapping the names of ParticleSystem (str) to None or list of 2-tuples, where
            None represents "never", empty list represents "always", or each 2-tuple is interpreted as a single condition in the form of
            (ParticleModifyCondition, value) necessary in order for this particle modifier to be
            able to modify particles belonging to @ParticleSystem. Expected types of val are as follows:

            SATURATED: string name of the desired system that this modifier must be saturated by, e.g., "water"
            TOGGLEDON: boolean T/F; whether this modifier must be toggled on or not
            GRAVITY: boolean T/F; whether this modifier must be pointing downwards (T) or upwards (F)
            FUNCTION: a function, whose signature is as follows:

                def condition(obj) --> bool

                Where @obj is the specific object that this ParticleModifier state belongs to.

            For a given ParticleSystem, the list of 2-tuples will be converted into a list of function calls of the
            form above -- if all of its conditions evaluate to True and particles are detected within
            this particle modifier area, then we potentially modify those particles
        method (ParticleModifyMethod): Method to modify particles. Current options supported are ADJACENCY (i.e.:
            "touching" particles) or PROJECTION (i.e.: "spraying" particles)
        projection_mesh_params (None or dict): If specified and @method is ParticleModifyMethod.PROJECTION,
            manually overrides any data inferred directly from this object to infer what projection volume to generate
            for this particle modifier. Expected entries are as follows:

                "type": (str), one of {"Cylinder", "Cone", "Cube", "Sphere"}
                "extents": (3-array), the (x,y,z) extents of the generated volume (specified in local link frame!)

            If None, information found from @obj.metadata will be used instead.
            NOTE: x-direction should align with the projection mesh's height (i.e.: z) parameter in @extents!
        default_fluid_conditions (None or list): Condition(s) needed to remove any fluid particles not explicitly
            specified in @conditions. If None, then it is assumed that no other physical particles can be removed. If
            not None, should be in same format as an entry in @conditions, i.e.: list of (ParticleModifyCondition, val)
            2-tuples
        default_non_fluid_conditions (None or list): Condition(s) needed to remove any physical (excluding fluid)
            particles not explicitly specified in @conditions. If None, then it is assumed that no other physical
            particles can be removed. If not None, should be in same format as an entry in @conditions, i.e.: list of
            (ParticleModifyCondition, val) 2-tuples
        default_visual_conditions (None or list): Condition(s) needed to remove any visual particles not explicitly
            specified in @conditions. If None, then it is assumed that no other visual particles can be removed. If
            not None, should be in same format as an entry in @conditions, i.e.: list of (ParticleModifyCondition, val)
            2-tuples
    """
    def __init__(
        self,
        obj,
        conditions,
        method=ParticleModifyMethod.ADJACENCY,
        projection_mesh_params=None,
        default_fluid_conditions=None,
        default_non_fluid_conditions=None,
        default_visual_conditions=None,
    ):
        # Store values
        self._default_fluid_conditions = default_fluid_conditions if default_fluid_conditions is None else \
            [self._generate_condition(cond_type, cond_val) for cond_type, cond_val in default_fluid_conditions]
        self._default_non_fluid_conditions = default_non_fluid_conditions if default_non_fluid_conditions is None else \
            [self._generate_condition(cond_type, cond_val) for cond_type, cond_val in default_non_fluid_conditions]
        self._default_visual_conditions = default_visual_conditions if default_visual_conditions is None else \
            [self._generate_condition(cond_type, cond_val) for cond_type, cond_val in default_visual_conditions]

        # Run super
        super().__init__(obj=obj, conditions=conditions, method=method, projection_mesh_params=projection_mesh_params)

    def _parse_conditions(self, conditions):
        # Run super first
        parsed_conditions = super()._parse_conditions(conditions=conditions)

        # Create set of default system to condition mappings based on settings
        all_conditions = dict()
        for system_name in REGISTERED_SYSTEMS.keys():
            # If the system is already explicitly specified in conditions, continue
            if system_name in conditions:
                continue
            # Since fluid system is a subclass of physical system, we need to check for fluid first
            elif is_fluid_system(system_name):
                default_system_conditions = self._default_fluid_conditions
            elif is_physical_particle_system(system_name):
                default_system_conditions = self._default_non_fluid_conditions
            elif is_visual_particle_system(system_name):
                default_system_conditions = self._default_visual_conditions
            else:
                # Don't process any other systems, continue
                continue
            if default_system_conditions is not None:
                # Always make sure to add on condition for checking count of particles (can't remove any particles if
                # there are 0 particles of the given system!)
                all_conditions[system_name] = (
                        [self._generate_nonempty_system_condition(system_name),
                         self._generate_limit_condition(system_name)] +
                        default_system_conditions
                )

        # Overwrite conditions based on manually-specified ones
        all_conditions.update(parsed_conditions)

        return all_conditions

    def _modify_particles(self, system):
        # If the system has no particles, return
        if system.n_particles == 0:
            return

        # Check the system
        if is_visual_particle_system(system_name=system.name):
            # Iterate over all particles and remove any that are within the relaxed AABB of the remover volume
            particle_positions = system.get_particles_position_orientation()[0]
            inbound_idxs = self._check_in_mesh(particle_positions).nonzero()[0]
            modification_limit = self.visual_particle_modification_limit

        # Physical system
        else:
            # If the object is a cloth, we have to use check_in_mesh with the relaxed AABB since we can't detect
            # collisions via scene query interface. Alternatively, if we're using the projection method,
            # we also need to use check_in_mesh to check for overlap with the projection mesh.
            inbound_idxs = self._check_in_mesh(system.get_particles_position_orientation()[0]).nonzero()[0] \
                if self.obj.prim_type == PrimType.CLOTH or self.method == ParticleModifyMethod.PROJECTION else \
                np.array(list(self.obj.states[ContactParticles].get_value(system, self.link)))
            modification_limit = self.physical_particle_modification_limit

        n_modified_particles = self.obj.states[ModifiedParticles].get_value(system)
        n_particles_absorbed = min(len(inbound_idxs), modification_limit - n_modified_particles)
        system.remove_particles(inbound_idxs[:n_particles_absorbed])
        self.obj.states[ModifiedParticles].set_value(system, n_modified_particles + n_particles_absorbed)

    def _generate_nonempty_system_condition(self, system_name):
        """
        Internal helper function to programatically generate a condition checker to make sure that at least one
        particle exists in a given system

        Args:
            system_name (str): Name of the system

        Returns:
            function: Generated condition function with signature fcn(obj) --> bool, returning True if there is at least
                one particle in the given system @system_name
        """
        system = get_system(system_name, force_active=False)
        return lambda obj: system.initialized and system.n_particles > 0

    @property
    def requires_overlap(self):
        # No overlap check needed for particle removers
        return False

    @classproperty
    def metalink_prefix(cls):
        return m.REMOVAL_LINK_PREFIX

    @classmethod
    def requires_metalink(cls, **kwargs):
        # No metalink required for adjacency
        return kwargs.get("method", ParticleModifyMethod.ADJACENCY) != ParticleModifyMethod.ADJACENCY

    @property
    def _default_link(self):
        # Only supported for adjacency, NOT projection
        return self.obj.root_link if self.method == ParticleModifyMethod.ADJACENCY else None

    @property
    def n_steps_per_modification(self):
        return m.N_STEPS_PER_REMOVAL

    @property
    def visual_particle_modification_limit(self):
        return m.VISUAL_PARTICLES_REMOVAL_LIMIT

    @property
    def physical_particle_modification_limit(self):
        return m.PHYSICAL_PARTICLES_REMOVAL_LIMIT


class ParticleApplier(ParticleModifier):
    """
    ParticleModifier where the modification results in potentially adding particles into the simulation.

    Args:
        obj (StatefulObject): Object to which this state will be applied
        conditions (dict): Dictionary mapping the names of ParticleSystem (str) to None or list of 2-tuples, where
            None represents "never", empty list represents "always", or each 2-tuple is interpreted as a single condition in the form of
            (ParticleModifyCondition, value) necessary in order for this particle modifier to be
            able to modify particles belonging to @ParticleSystem. Expected types of val are as follows:

            SATURATED: string name of the desired system that this modifier must be saturated by, e.g., "water"
            TOGGLEDON: boolean T/F; whether this modifier must be toggled on or not
            GRAVITY: boolean T/F; whether this modifier must be pointing downwards (T) or upwards (F)
            FUNCTION: a function, whose signature is as follows:

                def condition(obj) --> bool

                Where @obj is the specific object that this ParticleModifier state belongs to.

            For a given ParticleSystem, the list of 2-tuples will be converted into a list of function calls of the
            form above -- if all of its conditions evaluate to True and particles are detected within
            this particle modifier area, then we potentially modify those particles
        method (ParticleModifyMethod): Method to modify particles. Current options supported are ADJACENCY (i.e.:
            "touching" particles) or PROJECTION (i.e.: "spraying" particles)
        projection_mesh_params (None or dict): If specified and @method is ParticleModifyMethod.PROJECTION,
            manually overrides any data inferred directly from this object to infer what projection volume to generate
            for this particle modifier. Expected entries are as follows:

                "type": (str), one of {"Cylinder", "Cone", "Cube", "Sphere"}
                "extents": (3-array), the (x,y,z) extents of the generated volume (specified in local link frame!)

            If None, information found from @obj.metadata will be used instead.
        sample_with_raycast (bool): If True, will only sample particles at raycast hits. Otherwise, will bypass sampling
            and immediately sample particles at the sampled particle locations. Note that this will only work
            for PhysicalParticleSystem-based ParticleAppliers that use the Projection method!
        initial_speed (float): For physical particles, the initial speed for generated particles. Note that the
            direction of the velocity is inferred from the particle sampling process.
        """

    def __init__(
        self,
        obj,
        conditions,
        method=ParticleModifyMethod.ADJACENCY,
        projection_mesh_params=None,
        sample_with_raycast=True,
        initial_speed=0.0,
    ):
        # Store internal value
        self._sample_particle_locations = None
        self._sample_with_raycast = sample_with_raycast
        self._initial_speed = initial_speed

        # Pre-cached values for where particles should be spawned, and in what direction, when this state is
        # initialized so we can quickly spawn them at runtime
        self._in_mesh_local_particle_positions = None
        self._in_mesh_local_particle_directions = None

        self.projection_system = None
        self.projection_system_prim = None
        self.projection_emitter = None

        # Run super
        super().__init__(obj=obj, method=method, conditions=conditions, projection_mesh_params=projection_mesh_params)

    def _initialize(self):
        # Run super
        super()._initialize()

        system_name = list(self.conditions.keys())[0]

        # get_system will initialize the system if it's not initialized already.
        system = get_system(system_name)

        if self.visualize:
            assert self._projection_mesh_params["type"] in {"Cylinder", "Cone"}, \
                f"{self.__class__.__name__} visualization only supports Cylinder and Cone types!"
            radius, height = np.mean(self._projection_mesh_params["extents"][:2]) / 2.0, self._projection_mesh_params["extents"][2]
            # Generate the projection visualization
            particle_radius = m.VISUAL_PARTICLE_PROJECTION_PARTICLE_RADIUS if \
                is_visual_particle_system(system_name=system.name) else system.particle_radius

            name_prefix = f"{self.obj.name}_{self.__class__.__name__}"
            # Create the projection visualization if it doesn't already exist, otherwise we reference it directly
            projection_name = f"{name_prefix}_projection_visualization"
            projection_path = f"/OmniGraph/{projection_name}"
            projection_visualization_path = f"{self.link.prim_path}/projection_visualization"
            if lazy.omni.isaac.core.utils.prims.is_prim_path_valid(projection_path):
                self.projection_system = lazy.omni.isaac.core.utils.prims.get_prim_at_path(projection_path)
                self.projection_emitter = lazy.omni.isaac.core.utils.prims.get_prim_at_path(f"{projection_path}/emitter")
            else:
                self.projection_system, self.projection_emitter = create_projection_visualization(
                    prim_path=projection_visualization_path,
                    shape=self._projection_mesh_params["type"],
                    projection_name=projection_name,
                    projection_radius=radius,
                    projection_height=height,
                    particle_radius=particle_radius,
                    parent_scale=self.link.scale,
                    material=system.material,
                )
            self.projection_system_prim = BasePrim(prim_path=self.projection_system.GetPrimPath().pathString,
                                                   name=projection_name)
            # Create the visual geom instance referencing the generated source mesh prim, and then hide it
            self.projection_source_sphere = VisualGeomPrim(prim_path=projection_visualization_path, name=f"{name_prefix}_projection_source_sphere")
            self.projection_source_sphere.initialize()
            self.projection_source_sphere.visible = False
            # Rotate by 90 degrees in y-axis so that the projection visualization aligns with the projection mesh
            self.projection_source_sphere.set_local_pose(orientation=T.euler2quat([0, np.pi / 2, 0]))

            # Make sure the meta mesh is aligned with the meta link if visualizing
            # This corresponds to checking (a) position of tip of projection mesh should align with origin of
            # metalink, and (b) zero relative orientation between the metalink and the projection mesh
            local_pos, local_quat = self.projection_mesh.get_local_pose()
            assert np.all(np.isclose(local_pos + np.array([0, 0, height / 2.0]), 0.0)), \
                "Projection mesh tip should align with metalink position!"
            assert np.all(np.isclose(T.quat2euler(local_quat), 0.0)), \
                "Projection mesh orientation should align with metalink orientation!"

        # Store which method to use for sampling particle locations
        if self._sample_with_raycast:
            if self.method == ParticleModifyMethod.PROJECTION:
                self._sample_particle_locations = self._sample_particle_locations_from_projection_volume
            elif self.method == ParticleModifyMethod.ADJACENCY:
                self._sample_particle_locations = self._sample_particle_locations_from_adjacency_area
            else:
                raise ValueError(f"Unsupported ParticleModifyMethod: {self.method}!")
        else:
            # Make sure we're only using a physical particle system and the projection method
            assert issubclass(system, PhysicalParticleSystem), \
                "If not sampling with raycast, ParticleApplier only supports PhysicalParticleSystems!"
            assert self.method == ParticleModifyMethod.PROJECTION, \
                "If not sampling with raycast, ParticleApplier only supports ParticleModifyMethod.PROJECTION method!"
            # Compute particle spawning information once
            self._compute_particle_spawn_information(system=system)

    def _parse_conditions(self, conditions):
        # Run super first
        parsed_conditions = super()._parse_conditions(conditions=conditions)

        # sanity check to make sure only one system is being applied, since unlike a ParticleRemover, which
        # can potentially remove multiple types of particles, a ParticleApplier should only apply one type of particle
        assert len(parsed_conditions) == 1, f"A ParticleApplier can only have a single ParticleSystem associated " \
                                          f"with it! Got: {[system_name for system_name in self.conditions.keys()]}"

        # Append an additional condition for checking overlaps if required
        if self.requires_overlap:
            system_name = next(iter(parsed_conditions))
            parsed_conditions[system_name].append(lambda obj: self._check_overlap())

        return parsed_conditions

    def _compute_particle_spawn_information(self, system):
        """
        Helper function to compute where particles should be spawned. This is to save computation time at runtime
        if @self._sample_with_raycast is False, meaning that we were deterministically sample particles.

        Args:
            system (BaseSystem): Particle system whose particles will be spawned from this ParticleApplier
        """
        # We now pre-compute local particle positions that are within the projection mesh used to infer spawn pos
        # We sample over the entire object AABB, assuming most will be filtered out
        sampling_distance = 2 * system.particle_radius
        extent = np.array(self._projection_mesh_params["extents"])
        h = extent[2]
        low, high = self.obj.aabb
        n_particles_per_axis = ((high - low) / sampling_distance).astype(int)
        assert np.all(n_particles_per_axis), f"link {self.link.name} is too small to sample any particle of radius {system.particle_radius}."
        # 1e-10 is added because the extent might be an exact multiple of particle radius
        arrs = [np.arange(l + system.particle_radius, h - system.particle_radius + 1e-10, system.particle_radius * 2)
                for l, h, n in zip(low, high, n_particles_per_axis)]
        # Generate 3D-rectangular grid of points, and only keep the ones inside the mesh
        points = np.stack([arr.flatten() for arr in np.meshgrid(*arrs)]).T
        pos, quat = self.link.get_position_orientation()
        points = points[np.where(self._check_in_mesh(points))[0]]
        # Convert the points into local frame
        points_in_local_frame = get_particle_positions_in_frame(
            pos=pos,
            quat=quat,
            scale=self.obj.scale,
            particle_positions=points,
        )
        n_max_particles = self._get_max_particles_limit_per_step(system=system)
        # Potentially sub-sample points based on max particle limit per step
        self._in_mesh_local_particle_positions = points_in_local_frame if n_max_particles > len(points) else \
            points_in_local_frame[np.random.choice(len(points_in_local_frame), n_max_particles, replace=False)]
        # Also programmatically compute the directions of each particle position -- this is the normalized
        # vector pointing from source to the particle
        projection_type = self._projection_mesh_params["type"]
        if projection_type == "Cone":
            # Particles point from source ([0, 0, 0]) to point location
            directions = np.copy(self._in_mesh_local_particle_positions)
        elif projection_type == "Cylinder":
            # All particle points in the same parallel direction towards the -z direction
            directions = np.zeros_like(self._in_mesh_local_particle_positions)
            directions[:, 2] = -h
        else:
            raise ValueError(
                "If not sampling with raycast, ParticleApplier only supports `Cone` or `Cylinder` projection types!")
        self._in_mesh_local_particle_directions = directions / np.linalg.norm(directions, axis=-1).reshape(-1, 1)

    def _update(self):
        # If we're about to check for modification, update whether it the visualization should be active or not
        if self.visualize and self._current_step == 0:
            # Only one system in our conditions, so next(iter()) suffices
            # is_active = bool(np.all([condition(self.obj) for condition in next(iter(self.conditions.values()))]))
            is_active = all(condition(self.obj) for condition in next(iter(self.conditions.values())))
            self.projection_emitter.GetProperty("inputs:active").Set(is_active)

        # Run super
        super()._update()

    def remove(self):
        # We need to remove the projection visualization if it exists
        if self.projection_system_prim is not None:
            og.sim.remove_prim(self.projection_system_prim)

    def _modify_particles(self, system):
        if self._sample_with_raycast:
            # Sample potential locations to apply particles, and then apply them
            start_points, end_points = self._sample_particle_locations(system=system)
            n_samples = len(start_points)
            is_visual = is_visual_particle_system(system_name=system.name)

            if is_visual:
                group = system.get_group_name(obj=self.obj)
                # Create an attachment group if necessary
                if group not in system.groups:
                    system.create_attachment_group(obj=self.obj)
                avg_scale = np.cbrt(np.product(self.obj.scale))
                scales = system.sample_scales_by_group(group=group, n=len(start_points))
                cuboid_dimensions = scales * system.particle_object.extent.reshape(1, 3) * avg_scale
            else:
                scales = None
                cuboid_dimensions = np.zeros(3)

            # Sample the rays to see where particle can be generated
            results = sample_cuboid_on_object(
                obj=None,
                start_points=start_points.reshape(n_samples, 1, 3),
                end_points=end_points.reshape(n_samples, 1, 3),
                cuboid_dimensions=cuboid_dimensions,
                ignore_objs=[self.obj],
                hit_proportion=0.0,             # We want all hits
                cuboid_bottom_padding=macros.utils.sampling_utils.DEFAULT_CUBOID_BOTTOM_PADDING if
                is_visual else system.particle_radius,
                undo_cuboid_bottom_padding=is_visual,      # micro particles have zero cuboid dimensions so we need to maintain padding
                verify_cuboid_empty=False,
            )

            hits = [result for result in results if result[0] is not None]
            scales = [scale for scale, result in zip(scales, results) if result[0] is not None] if scales is not None else scales

            self._apply_particles_at_raycast_hits(system=system, hits=hits, scales=scales)
        else:
            self._apply_particles_in_projection_volume(system=system)

    def _apply_particles_at_raycast_hits(self, system, hits, scales=None):
        """
        Helper function to apply particles from system @system given raycast hits @hits,
        which are the filtered results from omnigibson.utils.sampling_utils.raytest_batch that include only
        the results with a valid hit

        Args:
            system (BaseSystem): System to apply particles from
            hits (list of dict): Valid hit results from a batched raycast representing locations for sampling particles
            scales (list of numpy arrays or None): None or scales of the particles that should be sampled, same length as hits
        """
        assert system.name in self.conditions, f"System {system.name} is not defined in the conditions."
        # Check the system
        n_modified_particles = self.obj.states[ModifiedParticles].get_value(system)
        if is_visual_particle_system(system_name=system.name):
            assert scales is not None, "applying visual particles at raycast hits requires scales."
            assert len(hits) == len(scales), "length of hits and scales are different when spawning visual particles."
            # Sample potential application points
            z_up = np.zeros(3)
            z_up[-1] = 1.0
            n_particles = min(len(hits), m.VISUAL_PARTICLES_APPLICATION_LIMIT - n_modified_particles)
            # Generate particle info -- maps group name to particle info for that group,
            # i.e.: positions, orientations, and link_prim_paths
            particles_info = defaultdict(lambda: defaultdict(lambda: []))
            modifier_avg_scale = np.cbrt(np.product(self.obj.scale))
            for hit, scale in zip(hits[:n_particles], scales[:n_particles]):
                # Infer which object was hit
                hit_obj = og.sim.scene.object_registry("prim_path", "/".join(hit[3].split("/")[:-1]), None)
                if hit_obj is not None:
                    # Create an attachment group if necessary
                    group = system.get_group_name(obj=hit_obj)
                    if group not in system.groups:
                        system.create_attachment_group(obj=hit_obj)
                    # Add to info
                    particles_info[group]["positions"].append(hit[0])
                    particles_info[group]["orientations"].append(hit[2])
                    # Since particles' scales are sampled with respect to the modifier object, but are being placed
                    # (in the USD hierarchy) underneath the in_contact object, we need to compensate for the relative
                    # scale differences between the two objects, so that "moving" the particle to the new object won't
                    # cause it to unexpectedly shrink / grow based on that parent's (potentially) different scale
                    particles_info[group]["scales"].append(scale * modifier_avg_scale / np.cbrt(np.product(hit_obj.scale)))
                    particles_info[group]["link_prim_paths"].append(hit[3])
            # Generate all the particles for each group
            for group, particle_info in particles_info.items():
                # Generate particles for this group
                system.generate_group_particles(
                    group=group,
                    positions=np.array(particle_info["positions"]),
                    orientations=np.array(particle_info["orientations"]),
                    scales=np.array(particles_info[group]["scales"]),
                    link_prim_paths=particle_info["link_prim_paths"],
                )
                # Update our particle count
                self.obj.states[ModifiedParticles].set_value(system, n_modified_particles + len(particle_info["link_prim_paths"]))

        # Physical system
        else:
            # Compile the particle poses to generate and sample the particles
            n_particles = min(len(hits), m.PHYSICAL_PARTICLES_APPLICATION_LIMIT - n_modified_particles)
            # Generate particles
            if n_particles > 0:
                velocities = None if self._initial_speed == 0 else -self._initial_speed * np.array([hit[1] for hit in hits[:n_particles]])
                system.generate_particles(
                    positions=np.array([hit[0] for hit in hits[:n_particles]]),
                    velocities=velocities,
                )
                # Update our particle count
                self.obj.states[ModifiedParticles].set_value(system, n_modified_particles + n_particles)

    def _apply_particles_in_projection_volume(self, system):
        """
        Helper function to apply particles form system @system within the projection volume owned by this
        ParticleApplier.

        NOTE: This function only supports PhysicalParticleSystems and ParticleModifyMethod.PROJECTION method, which
        should have been asserted during this ParticleApplier's initialize() call

        Args:
            system (BaseSystem): System to apply particles from
        """
        assert self.method == ParticleModifyMethod.PROJECTION, \
            "Can only apply particles within projection volume if ParticleModifyMethod.PROJECTION method is used!"
        assert is_physical_particle_system(system_name=system.name), \
            "Can only apply particles within projection volume if system is PhysicalParticleSystem!"

        # Transform pre-cached particle positions into the world frame
        pos, quat = self.link.get_position_orientation()
        points = get_particle_positions_from_frame(
            pos=pos,
            quat=quat,
            scale=self.obj.scale,
            particle_positions=self._in_mesh_local_particle_positions,
        )
        directions = self._in_mesh_local_particle_directions @ T.quat2mat(quat).T

        # Compile the particle poses to generate and sample the particles
        n_modified_particles = self.obj.states[ModifiedParticles].get_value(system)
        n_particles = min(len(points), m.PHYSICAL_PARTICLES_APPLICATION_LIMIT - n_modified_particles)
        # Generate particles
        if n_particles > 0:
            velocities = None if self._initial_speed == 0 else self._initial_speed * directions[:n_particles]
            system.generate_particles(
                positions=points[:n_particles],
                velocities=velocities,
            )
            # Update our particle count
            self.obj.states[ModifiedParticles].set_value(system, n_modified_particles + n_particles)

    def _sample_particle_locations_from_projection_volume(self, system):
        """
        Helper function for generating potential particle locations from projection volume

        Args:
            system (BaseSystem): System to sample potential particle positions for

        Returns:
            2-tuple:
                - (n, 3) array: Ray start points to sample
                - (n, 3) array: Ray end points to sample
        """
        # Randomly sample end points from the base of the cone / cylinder
        n_samples = self._get_max_particles_limit_per_step(system=system)
        r, h = self._projection_mesh_params["extents"][0] / 2, self._projection_mesh_params["extents"][2]
        sampled_r_theta = np.random.rand(n_samples, 2)
        sampled_r_theta = sampled_r_theta * np.array([r, np.pi * 2]).reshape(1, 2)
        # Get start, end points in local link frame, start points to end points along the -z direction
        end_points = np.stack([
            sampled_r_theta[:, 0] * np.cos(sampled_r_theta[:, 1]),
            sampled_r_theta[:, 0] * np.sin(sampled_r_theta[:, 1]),
            -h * np.ones(n_samples),
        ], axis=1)
        projection_type = self._projection_mesh_params["type"]
        if projection_type == "Cone":
            # All start points are the cone tip, which is the local link origin
            start_points = np.zeros((n_samples, 3))
        elif projection_type == "Cylinder":
            # All start points are the parallel point for their corresponding end point
            # i.e.: (x, y, 0)
            start_points = end_points + np.array([0, 0, h]).reshape(1, 3)
        else:
            # Other types not supported
            raise ValueError(f"Unsupported projection mesh type: {projection_type}!")

        # Convert sampled normalized radius and angle into 3D points
        # We convert r, theta --> 3D point in local link frame --> 3D point in global world frame
        # We also combine start and end points for efficiency when doing the transform, then split them up again
        points = np.concatenate([start_points, end_points], axis=0)
        pos, quat = self.link.get_position_orientation()
        points = get_particle_positions_from_frame(
            pos=pos,
            quat=quat,
            scale=self.obj.scale,
            particle_positions=points,
        )

        return points[:n_samples, :], points[n_samples:, :]

    def _sample_particle_locations_from_adjacency_area(self, system):
        """
        Helper function for generating potential particle locations from adjacency area

        Args:
            system (BaseSystem): System to sample potential particle positions for

        Returns:
            2-tuple:
                - (n, 3) array: Ray start points to sample
                - (n, 3) array: Ray end points to sample
        """
        # Randomly sample end points from within the object's AABB
        n_samples = self._get_max_particles_limit_per_step(system=system)
        lower, upper = self.link.visual_aabb
        lower = lower.reshape(1, 3) - m.PARTICLE_MODIFIER_ADJACENCY_AREA_MARGIN
        upper = upper.reshape(1, 3) + m.PARTICLE_MODIFIER_ADJACENCY_AREA_MARGIN
        lower_upper = np.concatenate([lower, upper], axis=0)

        # Sample in all directions, shooting from the center of the link / object frame
        pos = self.link.get_position()
        start_points = np.ones((n_samples, 3)) * pos.reshape(1, 3)
        end_points = np.random.uniform(low=lower, high=upper, size=(n_samples, 3))
        sides, axes = np.random.randint(2, size=(n_samples,)), np.random.randint(3, size=(n_samples,))
        end_points[np.arange(n_samples), axes] = lower_upper[sides, axes]

        return start_points, end_points

    def _get_max_particles_limit_per_step(self, system):
        """
        Helper function for grabbing the maximum particle limit per step

        Args:
            system (BaseSystem): System for which to get max particle limit per step

        Returns:
            int: Maximum particles to apply per step for the given system @system
        """
        assert system.name in self.conditions, f"System {system.name} is not defined in the conditions."
        return m.MAX_VISUAL_PARTICLES_APPLIED_PER_STEP if is_visual_particle_system(system_name=system.name) else \
            m.MAX_PHYSICAL_PARTICLES_APPLIED_PER_STEP

    @property
    def requires_overlap(self):
        # Overlap required only if sampling with raycast
        return self._sample_with_raycast

    @property
    def visualize(self):
        """
        Returns:
            bool: Whether this Applier should be visualized or not
        """
        # Visualize if projection method is used
        return self.method == ParticleModifyMethod.PROJECTION

    @property
    def systems_to_check(self):
        # Only should check the systems in the owned conditions
        return tuple(self.conditions.keys())

    @property
    def projection_is_active(self):
        # Only active if the projection mesh is enabled
        return self.projection_emitter.GetProperty("inputs:active").Get()

    @classproperty
    def metalink_prefix(cls):
        return m.APPLICATION_LINK_PREFIX

    @classmethod
    def requires_metalink(cls, **kwargs):
        # No metalink required for adjacency
        return kwargs.get("method", ParticleModifyMethod.ADJACENCY) != ParticleModifyMethod.ADJACENCY

    @classmethod
    def is_compatible(cls, obj, **kwargs):
        # Run super first
        compatible, reason = super().is_compatible(obj, **kwargs)
        if not compatible:
            return compatible, reason

        # Check whether GPU dynamics are enabled (necessary for this object state)
        if not gm.USE_GPU_DYNAMICS:
            return False, f"gm.USE_GPU_DYNAMICS must be True in order to use object state {cls.__name__}."

        return True, None

    @property
    def _default_link(self):
        # Only supported for adjacency, NOT projection
        return self.obj.root_link if self.method == ParticleModifyMethod.ADJACENCY else None

    @property
    def n_steps_per_modification(self):
        return m.N_STEPS_PER_APPLICATION

    @property
    def visual_particle_modification_limit(self):
        return m.VISUAL_PARTICLES_APPLICATION_LIMIT

    @property
    def physical_particle_modification_limit(self):
        return m.PHYSICAL_PARTICLES_APPLICATION_LIMIT<|MERGE_RESOLUTION|>--- conflicted
+++ resolved
@@ -585,20 +585,6 @@
         return all(condition(self.obj) for condition in self.conditions[system_name])
 
     def _update(self):
-<<<<<<< HEAD
-=======
-        # If we're using projection method and flatcache, we need to manually update this object's transforms on the USD
-        # so the corresponding visualization and overlap meshes are updated properly
-        # This is expensive, so only do it if the object is not a fixed object and we have an active projection
-        if (
-                self.method == ParticleModifyMethod.PROJECTION
-                and gm.ENABLE_FLATCACHE
-                and not self.obj.fixed_base
-                and self.projection_is_active
-        ):
-            FlatcacheAPI.sync_raw_object_transforms_in_usd(prim=self.obj)
-
->>>>>>> 9709addd
         # Check if there's any overlap and if we're at the correct step
         if self._current_step == 0:
             # Iterate over all systems to check
