from omnigibson.object_states.contact_bodies import ContactBodies
from omnigibson.object_states.kinematics_mixin import KinematicsMixin
from omnigibson.object_states.object_state_base import BooleanStateMixin, RelativeObjectState
from omnigibson.utils.constants import PrimType
from omnigibson.utils.usd_utils import RigidContactAPI


class Touching(KinematicsMixin, RelativeObjectState, BooleanStateMixin):

    @staticmethod
    def _check_contact(obj_a, obj_b):
        return len(set(obj_a.links.values()) & obj_b.states[ContactBodies].get_value()) > 0

    def _get_value(self, other):
        if self.obj.prim_type == PrimType.CLOTH and other.prim_type == PrimType.CLOTH:
            raise ValueError("Cannot detect contact between two cloth objects.")
        # If one of the objects is the cloth object, the contact will be asymmetrical.
        # The rigid object will appear in the ContactBodies of the cloth object, but not the other way around.
        elif self.obj.prim_type == PrimType.CLOTH:
            return self._check_contact(other, self.obj)
        elif other.prim_type == PrimType.CLOTH:
            return self._check_contact(self.obj, other)
        # elif not self.obj.kinematic_only and not other.kinematic_only:
        #     # Use optimized check for rigid bodies
<<<<<<< HEAD
=======
        #     # TODO: Use once NVIDIA fixes their absolutely broken API
>>>>>>> aa8b8701
        #     return RigidContactAPI.in_contact(
        #         prim_paths_a=[link.prim_path for link in self.obj.links.values()],
        #         prim_paths_b=[link.prim_path for link in other.links.values()],
        #     )
        else:
            return self._check_contact(other, self.obj) and self._check_contact(self.obj, other)<|MERGE_RESOLUTION|>--- conflicted
+++ resolved
@@ -22,10 +22,7 @@
             return self._check_contact(self.obj, other)
         # elif not self.obj.kinematic_only and not other.kinematic_only:
         #     # Use optimized check for rigid bodies
-<<<<<<< HEAD
-=======
         #     # TODO: Use once NVIDIA fixes their absolutely broken API
->>>>>>> aa8b8701
         #     return RigidContactAPI.in_contact(
         #         prim_paths_a=[link.prim_path for link in self.obj.links.values()],
         #         prim_paths_b=[link.prim_path for link in other.links.values()],
