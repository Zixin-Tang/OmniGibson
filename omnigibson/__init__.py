--- conflicted
+++ resolved
@@ -43,53 +43,6 @@
 sim = None  # (this is a singleton so it's okay that it's global)
 
 
-<<<<<<< HEAD
-    import omni
-
-    # Enable additional extensions we need
-    from omni.isaac.core.utils.extensions import enable_extension
-    enable_extension("omni.flowusd")
-    enable_extension("omni.particle.system.bundle")
-
-    # Additional import for windows
-    if os.name == "nt":
-        enable_extension("omni.kit.window.viewport")
-
-    app.set_setting("/ngx/enabled", False)
-
-    # Default Livestream settings
-    if gm.REMOTE_STREAMING:
-        app.set_setting("/app/window/drawMouse", True)
-        app.set_setting("/app/livestream/proto", "ws")
-        app.set_setting("/app/livestream/websocket/framerate_limit", 120)
-
-        # Find our IP address
-        s = socket.socket(socket.AF_INET, socket.SOCK_DGRAM)
-        s.connect(("8.8.8.8", 80))
-        ip = s.getsockname()[0]
-        s.close()
-
-        # Note: Only one livestream extension can be enabled at a time
-        if gm.REMOTE_STREAMING == "native":
-            # Enable Native Livestream extension
-            # Default App: Streaming Client from the Omniverse Launcher
-            enable_extension("omni.kit.livestream.native")
-            print(f"Now streaming on {ip} via Omniverse Streaming Client")
-        elif gm.REMOTE_STREAMING == "webrtc":
-            # Enable WebRTC Livestream extension
-            app.set_setting("/exts/omni.services.transport.server.http/port", gm.HTTP_PORT)
-            app.set_setting("/app/livestream/port", gm.WEBRTC_PORT)
-            enable_extension("omni.services.streamclient.webrtc")
-            print(f"Now streaming on: http://{ip}:{gm.HTTP_PORT}/streaming/webrtc-client?server={ip}")
-        else:
-            raise ValueError(f"Invalid REMOTE_STREAMING option {gm.REMOTE_STREAMING}. Must be one of None, native, webrtc.")
-
-    # If we're headless, suppress all warnings about GLFW
-    if gm.HEADLESS:
-        import omni.log
-        log = omni.log.get_log()
-        log.set_channel_enabled("carb.windowing-glfw.plugin", False, omni.log.SettingBehavior.OVERRIDE)
-=======
 # Create and expose a temporary directory for any use cases. It will get destroyed upon omni
 # shutdown by the shutdown function.
 tempdir = tempfile.mkdtemp()
@@ -113,7 +66,6 @@
     else:
         # Otherwise, we do the cleanup here.
         cleanup()
->>>>>>> 444c3a94
         
         # If we're not shutting down due to a signal, we need to manually exit
         if not due_to_signal:
