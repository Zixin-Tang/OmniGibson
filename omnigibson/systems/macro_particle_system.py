--- conflicted
+++ resolved
@@ -202,20 +202,12 @@
         """
         # Update color if the particle object has any material
         color = np.ones(3)
-<<<<<<< HEAD
         if cls.particle_object.has_material():
             if cls.particle_object.material.is_glass:
                 color = cls.particle_object.material.glass_color
             else:
                 diffuse_texture = cls.particle_object.material.diffuse_texture
                 color = plt.imread(diffuse_texture).mean(axis=(0, 1)) if diffuse_texture else cls.particle_object.material.diffuse_color_constant
-=======
-        if cls.particle_object.material.is_glass:
-            color = cls.particle_object.material.glass_color
-        else:
-            diffuse_texture = cls.particle_object.material.diffuse_texture
-            color = plt.imread(diffuse_texture).mean(axis=(0, 1)) if diffuse_texture else cls.particle_object.material.diffuse_color_constant
->>>>>>> 8105c2a8
         cls._color = color
 
     @classmethod
