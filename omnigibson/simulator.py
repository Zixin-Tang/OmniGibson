--- conflicted
+++ resolved
@@ -351,12 +351,9 @@
                 lazy.carb.settings.get_settings().set_bool("/rtx/directLighting/sampledLighting/enabled", True) 
             lazy.carb.settings.get_settings().set_int("/rtx/raytracing/showLights", 1)
             lazy.carb.settings.get_settings().set_float("/rtx/sceneDb/ambientLightIntensity", 0.1)
-<<<<<<< HEAD
             lazy.carb.settings.get_settings().set_bool("/app/renderer/skipMaterialLoading", not gm.ENABLE_RENDERING)
             # TODO: Think of better setting defaults. Below works well for indoor-only scenes, but if skybox is the only light source then this looks very bad
             # carb.settings.get_settings().set_int("/rtx/domeLight/upperLowerStrategy", 3)  # "Limited image-based"
-=======
->>>>>>> 9bf6319a
 
         @property
         def viewer_visibility(self):
