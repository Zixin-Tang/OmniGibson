from __future__ import print_function
import time
import numpy as np
import sys
from PIL import Image
from realenv.envs.simple_env import SimpleEnv
from generate_actions import *
from realenv.core.render.profiler import Profiler


class RandomAgent(object):
    """The world's simplest agent"""
    def __init__(self, action_space):
        self.action_space = action_space
        self.time = 0
        self.repeat = 1
        self.action_last  = None

    def act(self, observation, reward=None):
        if self.time < self.repeat:
            self.time = self.time + 1
            return self.action_last
        else:
            self.time = 0
            action = self.action_space[np.random.randint(0, len(self.action_space))]
            self.action_last = action
            return action


if __name__ == '__main__':
    action_space = generate_actions()
    agent = RandomAgent(action_space)
<<<<<<< HEAD
    env = SimpleEnv(human=False, debug=True)
=======
    env = SimpleEnv(human=True, debug=True, scale_up = 1)
>>>>>>> 4f601d2f
    ob = None

    i = 0
    try:
        while True:
            if (i <= 14):
                observation, reward = env._step({})
            #elif (i == 10000):
            #    observation, reward = env.reset()
            else:
                action = agent.act(ob)
                with Profiler("Agent step function"):
                    observation, reward = env._step(action)
                print("Husky action", action, "reward %.3f"% reward)
            i = i + 1
            print("current step", i)
            #time.sleep(0.2)

    except KeyboardInterrupt:
        env._end()
        print("Program finished")<|MERGE_RESOLUTION|>--- conflicted
+++ resolved
@@ -30,20 +30,14 @@
 if __name__ == '__main__':
     action_space = generate_actions()
     agent = RandomAgent(action_space)
-<<<<<<< HEAD
-    env = SimpleEnv(human=False, debug=True)
-=======
     env = SimpleEnv(human=True, debug=True, scale_up = 1)
->>>>>>> 4f601d2f
     ob = None
 
     i = 0
     try:
         while True:
             if (i <= 14):
-                observation, reward = env._step({})
-            #elif (i == 10000):
-            #    observation, reward = env.reset()
+                observation, reward, done, info = env._step({})
             else:
                 action = agent.act(ob)
                 with Profiler("Agent step function"):
