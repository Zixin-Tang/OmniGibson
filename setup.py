--- conflicted
+++ resolved
@@ -88,13 +88,6 @@
     author='Stanford University',
     zip_safe=False,
     install_requires=[
-<<<<<<< HEAD
-        'numpy>=1.10.4', 'gym==0.11', 'Pillow>=3.3.0', 'PyYAML>=3.12', 'numpy>=1.13',
-        'pybullet==2.4.1', 'transforms3d>=0.3.1', 'tqdm == 4.19.9', 'Pillow>=4.2.1',
-        'matplotlib>=2.1.0', 'mpi4py>=2.0.0', 'cloudpickle>=0.4.1', 'opencv-python',
-        'torchvision==0.2.2', 'aenum', 'pyopengl==3.1.0', 'pyopengl-accelerate==3.1.0',
-        'pyassimp==4.1.3', 'gputil'
-=======
             'numpy>=1.10.4',
             'pyglet>=1.2.0',
             'gym==0.12',
@@ -116,9 +109,8 @@
             'pyopengl-accelerate==3.1.0',
             'pyassimp==4.1.3',
             'gputil'
->>>>>>> 8788b7af
     ],
     ext_modules=[CMakeExtension('CppMeshRenderer', sourcedir='gibson2/core/render')],
     cmdclass=dict(build_ext=CMakeBuild),
     tests_require=[],
-)+)  #yapf: disable