from gibson2.core.physics.robot_locomotors import *
from gibson2.core.simulator import Simulator
from gibson2.core.physics.scene import *
import gibson2
from gibson2.utils.utils import parse_config, rotate_vector_3d, l2_distance, quatToXYZW
from gibson2.envs.base_env import BaseEnv
from transforms3d.euler import euler2quat
from collections import OrderedDict
<<<<<<< HEAD
import argparse
=======
from gibson2.learn.completion import CompletionNet, identity_init, Perceptual
import torch.nn as nn
import torch
from gibson2 import assets
from torchvision import datasets, transforms
>>>>>>> b52db200


# define navigation environments following Anderson, Peter, et al. 'On evaluation of embodied navigation agents.' arXiv preprint arXiv:1807.06757 (2018).
# https://arxiv.org/pdf/1807.06757.pdf

class NavigateEnv(BaseEnv):
    def __init__(self, config_file, mode='headless', action_timestep = 1/10.0, physics_timestep=1/240.0, device_idx=0):
        super(NavigateEnv, self).__init__(config_file, mode, device_idx=device_idx)
        self.target_pos = np.array(self.config['target_pos'])
        self.target_orn = np.array(self.config['target_orn'])
        self.initial_pos = np.array(self.config['initial_pos'])
        self.initial_orn = np.array(self.config['initial_orn'])
        self.additional_states_dim = self.config['additional_states_dim']

        # termination condition
        self.dist_tol = self.config.get('dist_tol', 0.5)
        self.max_step = self.config.get('max_step', float('inf'))

        # reward
        self.terminal_reward = self.config.get('terminal_reward', 0.0)
        self.electricity_cost = self.config.get('electricity_cost', 0.0)
        self.stall_torque_cost = self.config.get('stall_torque_cost', 0.0)
        self.discount_factor = self.config.get('discount_factor', 1.0)
        print('electricity_cost', self.electricity_cost)
        print('stall_torque_cost', self.stall_torque_cost)
        print('-' * 50)

        # simulation
        self.mode = mode
        self.action_timestep = action_timestep
        self.physics_timestep = physics_timestep
        self.simulator.set_timestep(physics_timestep)
        self.simulator_loop = int(self.action_timestep / self.simulator.timestep)
        self.output = self.config['output']

        # observation and action space
        self.sensor_dim = self.robots[0].sensor_dim + self.additional_states_dim
        self.action_dim = self.robots[0].action_dim

        # self.observation_space = gym.spaces.Box(low=-np.inf, high=np.inf, shape=(self.sensor_dim,), dtype=np.float64)
        observation_space = OrderedDict()
        if 'sensor' in self.output:
            self.sensor_space = gym.spaces.Box(low=-np.inf, high=np.inf, shape=(self.sensor_dim,), dtype=np.float32)
            observation_space['sensor'] = self.sensor_space
        if 'rgb' in self.output:
            self.rgb_space = gym.spaces.Box(low=0.0, high=1.0,
                                            shape=(self.config['resolution'], self.config['resolution'], 3),
                                            dtype=np.float32)
            observation_space['rgb'] = self.rgb_space
        if 'depth' in self.output:
            self.depth_space = gym.spaces.Box(low=0.0, high=1.0,
                                              shape=(self.config['resolution'], self.config['resolution'], 1),
                                              dtype=np.float32)
            observation_space['depth'] = self.depth_space

        self.observation_space = gym.spaces.Dict(observation_space)
        self.action_space = self.robots[0].action_space

<<<<<<< HEAD
        # debug visualization
        if 'debug' in self.config and self.config['debug'] and mode != 'headless':
            start = p.createVisualShape(p.GEOM_SPHERE, rgbaColor=[1, 0, 0, 0.5])
            p.createMultiBody(baseVisualShapeIndex=start, baseCollisionShapeIndex=-1,
                              basePosition=self.initial_pos)
            target = p.createVisualShape(p.GEOM_SPHERE, rgbaColor=[0, 1, 0, 0.5])
            p.createMultiBody(baseVisualShapeIndex=target, baseCollisionShapeIndex=-1,
                              basePosition=self.target_pos)

        # variable initialization
        self.potential = 1
        self.current_step = 0
=======
        if 'rgb_filled' in self.output: #use filler
            self.comp = CompletionNet(norm=nn.BatchNorm2d, nf=64)
            self.comp = torch.nn.DataParallel(self.comp).cuda()
            self.comp.load_state_dict(torch.load(os.path.join(os.path.dirname(assets.__file__), 'networks', 'model.pth')))
            self.comp.eval()
            print(self.comp)
>>>>>>> b52db200

    def get_additional_states(self):
        relative_position = self.target_pos - self.robots[0].get_position()
        # rotate relative position back to body point of view
        relative_position_odom = rotate_vector_3d(relative_position, *self.robots[0].body_rpy)
        # the angle between the direction the agent is facing and the direction to the target position
        delta_yaw = np.arctan2(relative_position_odom[1], relative_position_odom[0])
        additional_states = np.concatenate((relative_position,
                                            relative_position_odom,
                                            [np.sin(delta_yaw), np.cos(delta_yaw)]))
        if self.config['task'] == 'reaching':
            # get end effector information
            end_effector_pos = self.robots[0].get_end_effector_position() - self.robots[0].get_position()
            end_effector_pos = rotate_vector_3d(end_effector_pos, *self.robots[0].body_rpy)
            additional_states = np.concatenate((additional_states, end_effector_pos))

        assert len(additional_states) == self.additional_states_dim, 'additional states dimension mismatch'
        return additional_states

    def step(self, action):
        action = np.clip(action, self.action_space.low, self.action_space.high)
        self.robots[0].apply_action(action)
        for _ in range(self.simulator_loop):
            self.simulator_step()

        # calculate state
        sensor_state = self.robots[0].calc_state()
        sensor_state = np.concatenate((sensor_state, self.get_additional_states()))
        state = OrderedDict()
        if 'sensor' in self.output:
            state['sensor'] = sensor_state
        if 'rgb' in self.output:
            state['rgb'] = self.simulator.renderer.render_robot_cameras(modes=('rgb'))[0][:, :, :3]
        if 'depth' in self.output:
            depth = -self.simulator.renderer.render_robot_cameras(modes=('3d'))[0][:, :, 2:3]
            state['depth'] = np.clip(depth / 100.0, 0.0, 1.0)

        # calculate reward
        if self.config['task'] == 'pointgoal':
            robot_position = self.robots[0].get_position()
        elif self.config['task'] == 'reaching':
            robot_position = self.robots[0].get_end_effector_position()
        new_potential = l2_distance(self.target_pos, robot_position) / \
                        l2_distance(self.target_pos, self.initial_pos)
        progress = (self.potential - new_potential) * 1000  # |progress| ~= 1.0 per step
        self.potential = new_potential

        electricity_cost = np.abs(self.robots[0].joint_speeds * self.robots[0].joint_torque).mean().item()
        electricity_cost *= self.electricity_cost  # |electricity_cost| ~= 0.2 per step
        stall_torque_cost = np.square(self.robots[0].joint_torque).mean()
        stall_torque_cost *= self.stall_torque_cost  # |stall_torque_cost| ~= 0.2 per step

        reward = progress + electricity_cost + stall_torque_cost

        # check termination condition
        self.current_step += 1
        done = self.current_step >= self.max_step
        if l2_distance(self.target_pos, robot_position) < self.dist_tol:
            print('goal')
            reward = self.terminal_reward
            done = True

        # print('action', action)
        # print('reward', reward)
<<<<<<< HEAD
=======

        state = OrderedDict()
        if 'sensor' in self.output:
            state['sensor'] = sensor_state
        if 'rgb' in self.output:
            state['rgb'] = self.simulator.renderer.render_robot_cameras(modes=('rgb'))[0][:, :, :3]
        if 'depth' in self.output:
            state['depth'] = np.clip(
                -self.simulator.renderer.render_robot_cameras(modes=('3d'))[0][:, :, 2:3] / 100.0,
                0.0, 1.0)

        if 'rgb_filled' in self.output:
            with torch.no_grad():
                tensor = transforms.ToTensor()((state['rgb'] * 255).astype(np.uint8)).cuda()
                rgb_filled = self.comp(tensor[None,:,:,:])[0].permute(1,2,0).cpu().numpy()
                state['rgb_filled'] = rgb_filled

>>>>>>> b52db200
        return state, reward, done, {}

    def reset(self):
        self.robots[0].robot_specific_reset()

        self.robots[0].set_position(pos=self.initial_pos)
        self.robots[0].set_orientation(orn=quatToXYZW(euler2quat(*self.initial_orn), 'wxyz'))

        sensor_state = self.robots[0].calc_state()
        sensor_state = np.concatenate((sensor_state, self.get_additional_states()))

        self.current_step = 0
        self.potential = 1

        state = OrderedDict()
        if 'sensor' in self.output:
            state['sensor'] = sensor_state
        if 'rgb' in self.output:
            state['rgb'] = self.simulator.renderer.render_robot_cameras(modes=('rgb'))[0][:, :, :3]
        if 'depth' in self.output:
            depth = -self.simulator.renderer.render_robot_cameras(modes=('3d'))[0][:, :, 2:3]
            state['depth'] = np.clip(depth / 100.0, 0.0, 1.0)

        if 'rgb_filled' in self.output:
            with torch.no_grad():
                tensor = transforms.ToTensor()((state['rgb'] * 255).astype(np.uint8)).cuda()
                rgb_filled = self.comp(tensor[None,:,:,:])[0].permute(1,2,0).cpu().numpy()
                state['rgb_filled'] = rgb_filled

        return state

if __name__ == '__main__':
    parser = argparse.ArgumentParser()
    parser.add_argument('--robot', '-r', choices=['turtlebot', 'jr'], required=True,
                        help='which robot [turtlebot|jr]')
    parser.add_argument('--config', '-c', choices=['turtlebot', 'jr'],
                        help='which config file to use [default: use yaml files in examples/configs]')
    parser.add_argument('--mode', '-m', choices=['headless', 'gui'], default='headless',
                        help='which mode for simulation (default: headless)')
    args = parser.parse_args()

    if args.robot == 'turtlebot':
        config_filename = '../examples/configs/turtlebot_p2p_nav.yaml' if args.config is None else args.config
        config_filename = os.path.join(os.path.dirname(gibson2.__file__), config_filename)
        nav_env = NavigateEnv(config_file=config_filename, mode=args.mode,
                              action_timestep=1/10.0, physics_timestep=1/40.0)
        if nav_env.config['debug'] and nav_env.mode != 'headless':
            left_id = p.addUserDebugParameter('left', -0.1, 0.1, 0)
            right_id = p.addUserDebugParameter('right', -0.1, 0.1, 0)

        for episode in range(10):
            nav_env.reset()
            for i in range(300):  # 300 steps, 30s world time
                if nav_env.config['debug'] and nav_env.mode != 'headless':
                    action = [p.readUserDebugParameter(left_id), p.readUserDebugParameter(right_id)]
                else:
                    action = nav_env.action_space.sample()
                state, reward, done, _ = nav_env.step(action)
                if done:
                    print('Episode finished after {} timesteps'.format(i + 1))
                    break
        nav_env.clean()
    elif args.robot == 'jr':
        config_filename = '../examples/configs/jr2_reaching.yaml' if args.config is None else args.config
        config_filename = os.path.join(os.path.dirname(gibson2.__file__), config_filename)
        nav_env = NavigateEnv(config_file=config_filename, mode=args.mode,
                              action_timestep=1/10.0, physics_timestep=1/40.0)
        for episode in range(10):
            nav_env.reset()
            for i in range(300):  # 300 steps, 30s world time
                action = nav_env.action_space.sample()
                state, reward, done, _ = nav_env.step(action)
                if done:
                    print('Episode finished after {} timesteps'.format(i + 1))
                    break
        nav_env.clean()<|MERGE_RESOLUTION|>--- conflicted
+++ resolved
@@ -6,15 +6,12 @@
 from gibson2.envs.base_env import BaseEnv
 from transforms3d.euler import euler2quat
 from collections import OrderedDict
-<<<<<<< HEAD
 import argparse
-=======
 from gibson2.learn.completion import CompletionNet, identity_init, Perceptual
 import torch.nn as nn
 import torch
 from gibson2 import assets
 from torchvision import datasets, transforms
->>>>>>> b52db200
 
 
 # define navigation environments following Anderson, Peter, et al. 'On evaluation of embodied navigation agents.' arXiv preprint arXiv:1807.06757 (2018).
@@ -69,11 +66,15 @@
                                               shape=(self.config['resolution'], self.config['resolution'], 1),
                                               dtype=np.float32)
             observation_space['depth'] = self.depth_space
+        if 'rgb_filled' in self.output: # use filler
+            self.comp = CompletionNet(norm=nn.BatchNorm2d, nf=64)
+            self.comp = torch.nn.DataParallel(self.comp).cuda()
+            self.comp.load_state_dict(torch.load(os.path.join(os.path.dirname(assets.__file__), 'networks', 'model.pth')))
+            self.comp.eval()
 
         self.observation_space = gym.spaces.Dict(observation_space)
         self.action_space = self.robots[0].action_space
 
-<<<<<<< HEAD
         # debug visualization
         if 'debug' in self.config and self.config['debug'] and mode != 'headless':
             start = p.createVisualShape(p.GEOM_SPHERE, rgbaColor=[1, 0, 0, 0.5])
@@ -86,14 +87,6 @@
         # variable initialization
         self.potential = 1
         self.current_step = 0
-=======
-        if 'rgb_filled' in self.output: #use filler
-            self.comp = CompletionNet(norm=nn.BatchNorm2d, nf=64)
-            self.comp = torch.nn.DataParallel(self.comp).cuda()
-            self.comp.load_state_dict(torch.load(os.path.join(os.path.dirname(assets.__file__), 'networks', 'model.pth')))
-            self.comp.eval()
-            print(self.comp)
->>>>>>> b52db200
 
     def get_additional_states(self):
         relative_position = self.target_pos - self.robots[0].get_position()
@@ -130,6 +123,11 @@
         if 'depth' in self.output:
             depth = -self.simulator.renderer.render_robot_cameras(modes=('3d'))[0][:, :, 2:3]
             state['depth'] = np.clip(depth / 100.0, 0.0, 1.0)
+        if 'rgb_filled' in self.output:
+            with torch.no_grad():
+                tensor = transforms.ToTensor()((state['rgb'] * 255).astype(np.uint8)).cuda()
+                rgb_filled = self.comp(tensor[None,:,:,:])[0].permute(1,2,0).cpu().numpy()
+                state['rgb_filled'] = rgb_filled
 
         # calculate reward
         if self.config['task'] == 'pointgoal':
@@ -158,26 +156,7 @@
 
         # print('action', action)
         # print('reward', reward)
-<<<<<<< HEAD
-=======
-
-        state = OrderedDict()
-        if 'sensor' in self.output:
-            state['sensor'] = sensor_state
-        if 'rgb' in self.output:
-            state['rgb'] = self.simulator.renderer.render_robot_cameras(modes=('rgb'))[0][:, :, :3]
-        if 'depth' in self.output:
-            state['depth'] = np.clip(
-                -self.simulator.renderer.render_robot_cameras(modes=('3d'))[0][:, :, 2:3] / 100.0,
-                0.0, 1.0)
-
-        if 'rgb_filled' in self.output:
-            with torch.no_grad():
-                tensor = transforms.ToTensor()((state['rgb'] * 255).astype(np.uint8)).cuda()
-                rgb_filled = self.comp(tensor[None,:,:,:])[0].permute(1,2,0).cpu().numpy()
-                state['rgb_filled'] = rgb_filled
-
->>>>>>> b52db200
+
         return state, reward, done, {}
 
     def reset(self):
@@ -200,7 +179,6 @@
         if 'depth' in self.output:
             depth = -self.simulator.renderer.render_robot_cameras(modes=('3d'))[0][:, :, 2:3]
             state['depth'] = np.clip(depth / 100.0, 0.0, 1.0)
-
         if 'rgb_filled' in self.output:
             with torch.no_grad():
                 tensor = transforms.ToTensor()((state['rgb'] * 255).astype(np.uint8)).cuda()
